--- conflicted
+++ resolved
@@ -7,13 +7,10 @@
 - VIPS has been removed from dependencies
 - Failed unit test cases are now recorded
 - Per class accuracy has been added as a metric
-<<<<<<< HEAD
+- Dedicated rescaling preprocessing function added for increased flexibility
+- Largest Connected Component Analysis is now added
 - ImageNet pre-trained models for UNet with variable encoders is now available
 - ACS/Soft conversion is available for ImageNet-pretrained UNet
-=======
-- Dedicated rescaling preprocessing function added for increased flexibility
-- Largest Connected Component Analysis is now added
->>>>>>> 033183df
 
 ## 0.0.14
 
