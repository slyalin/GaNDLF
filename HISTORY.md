## 0.0.15
- Updated `setup.py` for `python>=3.8`
- `stride_size` is now handled internally for histology data
- Probability maps are now saved overlaid with original WSI
- Added ability to print model size and summary at run-time
- Improved error checking added for WSI inference
- VIPS has been removed from dependencies
- Failed unit test cases are now recorded
- Per class accuracy has been added as a metric
<<<<<<< HEAD
- Dedicated rescaling preprocessing function added for increased flexibility
=======
- Largest Connected Component Analysis is now added
>>>>>>> 8a546865

## 0.0.14

- Add an option (`"save_training"`) to save training patches
- Add option to save per-label segmentation metrics
- Separate `"motion"` artifact
- `DenseNet` now supports `InstanceNorm`
- Updated implementations of `VGG` and `DenseNet` to use `ModelBase` for consistency
- Model saving now includes the git commit hash
- Added FAQ in documentation
- Accuracy is now standardized from `torchmetrics`
- New post-processing module added
- Anonymization module has been added
- More progress bars added for better feedback
- NIfTI conversion added in anonymization
- Using TiffSlide instead of OpenSlide
- Minimum resampling resolution is now available
- Adding option to resize images and resize patches separately
- Reverse one-hot logic is now updated to output unique labels
- User can now resume previous training with and without parameter/data updates
- Docker images are now getting built
- Inference works without having access to ground truth labels
- Map output labels using post-processing before saving
- Enable customized histology classification output via heatmaps
- Added ImageNet pre-trained models
- Added RGBA to RGB conversion for preprocessing
- Model can now be saved at every epoch
- Different options for final inference
- Added submodule to handle template-based normalization
- RGB conversion submodule added to handle alpha channel conversions
- Sigmoid multiplier option has been added
- Compute objects can now be requested using developer-level functions
- Transformer-based networks, TransUNet and UNetR are now available
- Can do histology computation using microns

## 0.0.13

- Deep supervision added
- Documentation updated
- Model IO is now standardized

## 0.0.12

- Misc bugfixes
- Automatic check-pointing of the model has been added
- Extending the codebase has been simplified
- New optimizers added
- New metrics added
- Affine augmentation can now be significantly fine-tuned
- Update logic for penalty calculation
- RGB-specific augmentation added
- Cropping added

## 0.0.11

- Misc bugfixes for segmentation and classification
- DFU 2021 parameter file added
- Added SDNet for supervised learning - https://doi.org/10.1016/j.media.2019.101535
- Added option to re-orient all images to canonical
- Preprocessing and augmentation made into separate submodules

## 0.0.10

- Half-time epoch loss and metric output added for increased information
- Gradient clipping added
- Per-epoch details in validation output added
- Different types of normalization layer options added
- Hausdorff as a validation metric has been added
- New option to save preprocessed data before the training starts

## 0.0.9

- Refactoring the training and inference code
- Added offline mechanism to generate padded images to improve training RAM requirements

## 0.0.8

- Pre-split training/validation data can now be provided
- Major code refactoring to make extensions easier
- Added a way to ignore a label during validation dice calculation
- Added more options for VGG
- Tests can now be run on GPU
- New scheduling options added

## 0.0.7

- New modality switch added for rad/path
- Class list can now be defined as a range
- Added option to train and infer on fused labels
- Rotation 90 and 180 augmentation added
- Cropping zero planes added for preprocessing
- Normalization options added
- Added option to save generated masks on validation and (if applicable) testing data

## 0.0.6

- Added PyVIPS support
- SubjectID-based split added

## 0.0.5

- 2D support added
- Pre-processing module added
  - Added option to threshold or clip the input image
- Code consolidation
- Added generic DenseNet
- Added option to switch between Uniform and Label samplers
- Added histopathology input (patch-based extraction)

## 0.0.4

- Added full image validation for generating loss and dice scores
- Nested cross-validation added
  - Collect statistics and plot them
- Weighted DICE computation for handling class imbalances in segmentation

## 0.0.3 

- Added detailed documentation
- Added MSE from Torch 
- Added option to parameterize model properties
  - Final convolution layer (softmax/sigmoid/none)
- Added option to resize input dataset
- Added new regression architecture (VGG)
- Version checking in config file

## 0.0.2

- More scheduling options
- Automatic mixed precision training is now enabled by default
- Subject-based shuffle for training queue construction is now enabled by default
- Single place to parse and pass around parameters to make training/inference API easier to handle
- Configuration file mechanism switched to YAML

## 0.0.1 (2020/08/25)

- First tag of GaNDLF
- Initial feature list:
  - Supports multiple
    - Deep Learning model architectures
    - Channels/modalities 
    - Prediction classes
  - Data augmentation
  - Built-in cross validation<|MERGE_RESOLUTION|>--- conflicted
+++ resolved
@@ -7,11 +7,8 @@
 - VIPS has been removed from dependencies
 - Failed unit test cases are now recorded
 - Per class accuracy has been added as a metric
-<<<<<<< HEAD
 - Dedicated rescaling preprocessing function added for increased flexibility
-=======
 - Largest Connected Component Analysis is now added
->>>>>>> 8a546865
 
 ## 0.0.14
 
