## 0.0.8

- Pre-split training/validation data can now be provided
<<<<<<< HEAD
- Major code refactoring to make extensions easier
=======
- Added a way to ignore a label during validation dice calculation
- Added more options for VGG
>>>>>>> 5b2a02a8

## 0.0.7

- New modality switch added for rad/path
- Class list can now be defined as a range
- Added option to train and infer on fused labels
- Rotation 90 and 180 augmentation added
- Cropping zero planes added for preprocessing
- Normalization options added
- Added option to save generated masks on validation and (if applicable) testing data

## 0.0.6

- Added PyVIPS support
- SubjectID-based split added

## 0.0.5

- 2D support added
- Pre-processing module added
  - Added option to threshold or clip the input image
- Code consolidation
- Added generic DenseNet
- Added option to switch between Uniform and Label samplers
- Added histopathology input (patch-based extraction)

## 0.0.4

- Added full image validation for generating loss and dice scores
- Nested cross-validation added
  - Collect statistics and plot them
- Weighted DICE computation for handling class imbalances in segmentation

## 0.0.3 

- Added detailed documentation
- Added MSE from Torch 
- Added option to parameterize model properties
  - Final convolution layer (softmax/sigmoid/none)
- Added option to resize input dataset
- Added new regression architecture (VGG)
- Version checking in config file

## 0.0.2

- More scheduling options
- Automatic mixed precision training is now enabled by default
- Subject-based shuffle for training queue construction is now enabled by default
- Single place to parse and pass around parameters to make training/inference API easier to handle
- Configuration file mechanism switched to YAML

## 0.0.1 (2020/08/25)

- First tag of GANDLF
- Initial feature list:
  - Supports multiple
    - Deep Learning model architectures
    - Channels/modalities 
    - Prediction classes
  - Data augmentation
  - Built-in cross validation<|MERGE_RESOLUTION|>--- conflicted
+++ resolved
@@ -1,12 +1,9 @@
 ## 0.0.8
 
 - Pre-split training/validation data can now be provided
-<<<<<<< HEAD
 - Major code refactoring to make extensions easier
-=======
 - Added a way to ignore a label during validation dice calculation
 - Added more options for VGG
->>>>>>> 5b2a02a8
 
 ## 0.0.7
 
