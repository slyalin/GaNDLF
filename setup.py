--- conflicted
+++ resolved
@@ -28,12 +28,9 @@
   'requests>=2.25.0',
   'pyvips',
   'pytest',
-<<<<<<< HEAD
   'pytest-azurepipelines',
   'coverage',
   'psutil'
-=======
->>>>>>> 62d9fac5
 ]
 
 setup(
