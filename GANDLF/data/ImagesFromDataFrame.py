--- conflicted
+++ resolved
@@ -207,22 +207,19 @@
                             )
                         )
                     transformations_list.append(Resample(resample_values))
-<<<<<<< HEAD
+            elif preprocess_lower in ["resample_minimum", "resample_min"]:
+                if "resolution" in preprocessing[preprocess_lower]:
+                    transformations_list.append(
+                        Resample_Minimum(
+                            np.array(preprocessing[preprocess_lower]["resolution"])
+                        )
+                    )
             # special check for histogram_matching
             elif preprocess_lower == "histogram_matching":
                 if preprocessing[preprocess_lower] is not False:
                     transformations_list.append(
                         global_preprocessing_dict[preprocess_lower](
-                            preprocessing[preprocess_lower]
-=======
-            elif preprocess_lower in ["resample_minimum", "resample_min"]:
-                if "resolution" in preprocessing[preprocess_lower]:
-                    transformations_list.append(
-                        Resample_Minimum(
-                            np.array(preprocessing[preprocess_lower]["resolution"])
->>>>>>> fc2c110e
-                        )
-                    )
+                            preprocessing[preprocess_lower]))
             # normalize should be applied at the end
             elif "normalize" in preprocess_lower:
                 if normalize_to_apply is None:
