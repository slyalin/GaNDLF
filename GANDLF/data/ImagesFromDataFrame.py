--- conflicted
+++ resolved
@@ -231,19 +231,6 @@
             subject_dict['value_' + str(valueCounter)] = np.array(dataframe[values][patient])
             valueCounter = valueCounter + 1
         
-<<<<<<< HEAD
-        # Initializing the subject object using the dict
-        subject = Subject(subject_dict)
-
-        # padding image, but only for label sampler, because we don't want to pad for uniform
-        if 'label' in sampler or 'weight' in sampler:
-            patch_size_pad = list(np.asarray(np.round(np.divide(patch_size,2)), dtype=int))
-            padder = Pad(patch_size_pad, padding_mode = 'symmetric') # for modes: https://numpy.org/doc/stable/reference/generated/numpy.pad.html
-            subject = padder(subject)
-
-        # Appending this subject to the list of subjects
-        subjects_list.append(subject)
-=======
         # skip subject the condition was tripped
         if not skip_subject:
             # Initializing the subject object using the dict
@@ -257,7 +244,6 @@
 
             # Appending this subject to the list of subjects
             subjects_list.append(subject)
->>>>>>> 389ba6cb
 
     augmentation_list = []
 
