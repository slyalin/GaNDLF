--- conflicted
+++ resolved
@@ -350,22 +350,7 @@
         else:
             patience_count = patience_count + 1 
         print("Ep Val DCE: %s Best Val DCE: %s Avg Val Loss: %s Best Val Ep"%(average_val_dice, best_val_dice, average_val_loss, best_val_idx)) 
-<<<<<<< HEAD
-        print("Best Val Dice w.r.t val model: ", best_test_val_dice )
-=======
         print("Best Test Dice w.r.t val model: ", best_test_val_dice )
-
-        # if average_test_dice > best_test_dice:
-        #     best_test_dice = average_test_dice
-        #     best_test_idx = ep 
-        #     torch.save({"epoch": best_test_idx,
-        #     "model_state_dict": model.state_dict(),
-        #     "optimizer_state_dict": optimizer.state_dict(),
-        #     "best_test_dice": best_test_dice }, os.path.join(outputDir, which_model + "_best_test.pth.tar"))
-        # print("Epoch Test dice:" , average_test_dice)
-        # print("Best Test Dice:", best_test_dice)
-
->>>>>>> 7ee2ab5b
 
         # Updating the learning rate according to some conditions - reduce lr on plateau needs out loss to be monitored and schedules the LR accordingly. Others change irrespective of loss.
         if not scheduler == "triangular":
