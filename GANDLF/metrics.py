--- conflicted
+++ resolved
@@ -1,11 +1,9 @@
 """
 All the metrics are to be called from here
 """
-<<<<<<< HEAD
 import torch
 from .losses import MSE, MSE_loss, CE_loss
 from .utils import one_hot
-=======
 import sys, torch, numpy
 from .losses import MSE, MSE_loss
 from .utils import one_hot, reverse_one_hot
@@ -16,7 +14,6 @@
     binary_erosion,
     generate_binary_structure,
 )
->>>>>>> 708aa505
 
 
 # Dice scores and dice losses
@@ -283,15 +280,12 @@
         metric_function = accuracy
     elif metric_lower == "mse":
         metric_function = MSE_loss_agg
-<<<<<<< HEAD
     elif (metric_name).lower() == "cel":
         metric_function = CE_loss
-=======
     elif (metric_lower == "hd95") or (metric_lower == "hausdorff95"):
         metric_function = hd95
     elif (metric_lower == "hd") or (metric_lower == "hausdorff"):
         metric_function = hd100
->>>>>>> 708aa505
     else:
         print("Metric was undefined")
         metric_function = identity
