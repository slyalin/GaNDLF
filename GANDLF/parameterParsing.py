--- conflicted
+++ resolved
@@ -64,13 +64,6 @@
             psize_altered = np.array(psize[:-1])
         else:
             psize_altered = np.array(psize)
-<<<<<<< HEAD
-
-        featuresForClassifier = num_final_features * np.prod(psize_altered // 2**divisibility_factor)
-        layers = make_layers(cfg['D'], n_dimensions, n_channels)
-        # n_classes is coming from 'class_list' in config, which needs to be changed to use a different variable for regression
-        model = VGG(n_dimensions, layers, featuresForClassifier, n_classes, final_convolution_layer = final_convolution_layer)
-=======
         divisibilityCheck_patch = False 
         divisibilityCheck_baseFilter = False
         featuresForClassifier = batch_size * num_final_features * np.prod(psize_altered // 2**divisibility_factor)
@@ -94,7 +87,6 @@
         divisibilityCheck_patch = False 
         divisibilityCheck_baseFilter = False
         
->>>>>>> 1798ecdc
     else:
         print('WARNING: Could not find the requested model \'' + which_model + '\' in the implementation, using ResUNet, instead', file = sys.stderr)
         which_model = 'resunet'
