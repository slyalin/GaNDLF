from .forward_pass import validate_network
from .generic import create_pytorch_objects
import os
from pathlib import Path

# hides torchio citation request, see https://github.com/fepegar/torchio/issues/235
os.environ["TORCHIO_HIDE_CITATION_PROMPT"] = "1"

import pickle, argparse, torch
import numpy as np
from torch.utils.data import DataLoader
from skimage.io import imsave
from tqdm import tqdm
from torch.cuda.amp import autocast
import tiffslide as openslide
from GANDLF.data import get_testing_loader
from GANDLF.utils import (
    populate_channel_keys_in_params,
    send_model_to_device,
    get_dataframe,
    best_model_path_end,
    load_model,
    load_ov_model,
)
from GANDLF.models import get_model

from GANDLF.data.inference_dataloader_histopath import InferTumorSegDataset
from GANDLF.data.preprocessing import get_transforms_for_preprocessing


def inference_loop(
    inferenceDataFromPickle, device, parameters, outputDir_or_optimizedModel
):
    """
    The main training loop.

    Args:
        inferenceDataFromPickle (pandas.DataFrame): The data to use for inference.
        device (str): The device to perform computations on.
        parameters (dict): The parameters dictionary.
        outputDir_or_optimizedModel (str): The output directory or optimized model file.
    """
    # Defining our model here according to parameters mentioned in the configuration file
    print("Current model type : ", parameters["model"]["type"])
    print("Number of dims     : ", parameters["model"]["dimension"])
    if "num_channels" in parameters["model"]:
        print("Number of channels : ", parameters["model"]["num_channels"])
    print("Number of classes  : ", len(parameters["model"]["class_list"]))
    parameters["testing_data"] = inferenceDataFromPickle

    (
        model,
        _,
        _,
        _,
        _,
        parameters,
    ) = create_pytorch_objects(parameters, device=device)

    # Fetch the model according to params mentioned in the configuration file
    model = get_model(parameters)

<<<<<<< HEAD
    # Setting up the inference loader
    inference_loader = get_testing_loader(parameters)
=======
    # ensure outputs are saved properly
    parameters["save_output"] = True
>>>>>>> 38cdd0b9

    # Loading the weights into the model
    main_dict = None
    if parameters["model"]["type"] == "torch":
        # Loading the weights into the model
        if os.path.isdir(outputDir_or_optimizedModel):
            file_to_check = os.path.join(
                outputDir_or_optimizedModel,
                str(parameters["model"]["architecture"]) + best_model_path_end,
            )
            if not os.path.isfile(file_to_check):
                raise ValueError(
                    "The specified model was not found: {0}.".format(file_to_check)
                )

        main_dict = torch.load(file_to_check)
        model.load_state_dict(main_dict["model_state_dict"])
        model, parameters["model"]["amp"], parameters["device"] = send_model_to_device(
            model, parameters["model"]["amp"], device, optimizer=None
        )
        model.eval()
    elif parameters["model"]["type"].lower() == "openvino":
        # Loading the executable OpenVINO model
        if os.path.isdir(outputDir_or_optimizedModel):
            xml_to_check = os.path.join(
                outputDir_or_optimizedModel,
                str(parameters["model"]["architecture"]) + "_best.xml",
            )
            bin_to_check = os.path.join(
                outputDir_or_optimizedModel,
                str(parameters["model"]["architecture"]) + "_best.bin",
            )
            if not os.path.isfile(xml_to_check):
                raise ValueError(
                    "The specified model IR was not found: {0}.".format(xml_to_check)
                )
            if not os.path.isfile(bin_to_check):
                raise ValueError(
                    "The model specified model weights was not found: {0}.".format(
                        bin_to_check
                    )
                )
            model, input_blob, output_blob = load_ov_model(xml_to_check, device.upper())
            parameters["model"]["IO"] = [input_blob, output_blob]
    else:
        raise ValueError(
            "The model type is not recognized: ", parameters["model"]["type"]
        )

    if not (os.environ.get("HOSTNAME") is None):
        print("\nHostname     :" + str(os.environ.get("HOSTNAME")), flush=True)

    # radiology inference
    if parameters["modality"] == "rad":
        # Setting up the inference loader
        inferenceDataForTorch = ImagesFromDataFrame(
            inferenceDataFromPickle, parameters, train=False, loader_type="inference"
        )
        inference_loader = DataLoader(inferenceDataForTorch, batch_size=1)

        # get the channel keys for concatenation later (exclude non numeric channel keys)
        parameters = populate_channel_keys_in_params(inference_loader, parameters)

        print("Data Samples: ", len(inference_loader.dataset), flush=True)

        average_epoch_valid_loss, average_epoch_valid_metric = validate_network(
            model, inference_loader, None, parameters, mode="inference"
        )
        print(average_epoch_valid_loss, average_epoch_valid_metric)
    elif parameters["modality"] in ["path", "histo"]:
        # set some defaults
        if not "slide_level" in parameters:
            parameters["slide_level"] = 0
        if not "stride_size" in parameters:
            parameters["stride_size"] = parameters["patch_size"]

        parameters["stride_size"] = np.array(parameters["stride_size"])

        if parameters["stride_size"].size == 1:
            parameters["stride_size"] = np.append(
                parameters["stride_size"], parameters["stride_size"]
            )

        if not "mask_level" in parameters:
            parameters["mask_level"] = parameters["slide_level"]

        if parameters["problem_type"] != "segmentation":
            output_to_write = "SubjectID,x_coords,y_coords"
            if parameters["problem_type"] == "regression":
                output_to_write += ",output"
            elif parameters["problem_type"] == "classification":
                for n in range(parameters["model"]["num_classes"]):
                    output_to_write += ",probability_" + str(n)
            output_to_write += "\n"

        # actual computation
        pbar = tqdm(inferenceDataFromPickle.iterrows())
        for _, row in pbar:
            subject_name = row[parameters["headers"]["subjectIDHeader"]]
            os_image = openslide.open_slide(
                row[parameters["headers"]["channelHeaders"]].values[0]
            )
            level_width, level_height = os_image.level_dimensions[
                int(parameters["slide_level"])
            ]
            subject_dest_dir = os.path.join(
                outputDir_or_optimizedModel, str(subject_name)
            )
            Path(subject_dest_dir).mkdir(parents=True, exist_ok=True)

            count_map = np.zeros((level_height, level_width), dtype=np.uint8)
            ## this can probably be made into a single multi-class probability map that functions for all workloads
            if parameters["problem_type"] == "segmentation":
                probs_map = np.zeros((level_height, level_width), dtype=np.float16)
            else:
                probs_map = np.zeros(
                    (parameters["model"]["num_classes"], level_height, level_width),
                    dtype=np.float16,
                )

            patch_size = parameters["patch_size"]

            transform_requested = get_transforms_for_preprocessing(
                parameters, [], False, False
            )

            pbar.set_description(
                "Constructing loader for subject: " + str(subject_name)
            )

            patient_dataset_obj = InferTumorSegDataset(
                row[parameters["headers"]["channelHeaders"]].values[0],
                patch_size=patch_size,
                stride_size=parameters["stride_size"],
                selected_level=parameters["slide_level"],
                mask_level=parameters["mask_level"],
                transform=transform_requested,
            )

            dataloader = DataLoader(
                patient_dataset_obj,
                batch_size=1,
                shuffle=False,
                num_workers=parameters["q_num_workers"],
            )

            pbar.set_description(
                "Looping over patches for subject: " + str(subject_name)
            )

            for image_patches, (x_coords, y_coords) in dataloader:
                x_coords, y_coords = y_coords.numpy(), x_coords.numpy()
                if parameters["model"]["type"] == "torch":
                    if parameters["model"]["amp"]:
                        with autocast():
                            output = model(
                                image_patches.float().to(parameters["device"])
                            )
                    else:
                        output = model(image_patches.float().to(parameters["device"]))
                    output = output.detach().cpu().numpy()
                else:
                    output = model.infer(
                        inputs={
                            parameters["model"]["IO"][0]: image_patches.float()
                            .cpu()
                            .numpy()
                        }
                    )[parameters["model"]["IO"][1]]

                for i in range(int(output.shape[0])):
                    count_map[
                        x_coords[i] : x_coords[i] + patch_size[0],
                        y_coords[i] : y_coords[i] + patch_size[1],
                    ] += 1
                    if parameters["problem_type"] == "segmentation":
                        probs_map[
                            x_coords[i] : x_coords[i] + patch_size[0],
                            y_coords[i] : y_coords[i] + patch_size[1],
                        ] += output[i][0]
                    else:
                        output_to_write += (
                            str(subject_name)
                            + ","
                            + str(x_coords[i])
                            + ","
                            + str(y_coords[i])
                        )
                        for n in range(parameters["model"]["num_classes"]):
                            probs_map[
                                n,
                                x_coords[i] : x_coords[i] + patch_size[0],
                                y_coords[i] : y_coords[i] + patch_size[1],
                            ] += output[i][n]
                            output_to_write += "," + str(output[i][n])
                        # ensure csv row terminates in new line
                        output_to_write += "\n"

            # ensure probability map is scaled
            count_map = count_map / count_map.max()
            out_probs_map = count_map * probs_map

            if parameters["problem_type"] == "segmentation":
                count_map = np.array(count_map * 255, dtype=np.uint16)
                out_thresh = np.array((out_probs_map > 0.5) * 255, dtype=np.uint16)
                imsave(
                    os.path.join(
                        subject_dest_dir,
                        str(row[parameters["headers"]["subjectIDHeader"]])
                        + "_prob.png",
                    ),
                    out_probs_map,
                )
                imsave(
                    os.path.join(
                        subject_dest_dir,
                        str(row[parameters["headers"]["subjectIDHeader"]]) + "_seg.png",
                    ),
                    out_thresh,
                )
                imsave(
                    os.path.join(
                        subject_dest_dir,
                        str(row[parameters["headers"]["subjectIDHeader"]])
                        + "_count.png",
                    ),
                    count_map,
                )
            else:
                output_file = os.path.join(
                    subject_dest_dir,
                    "predictions.csv",
                )
                with open(output_file, "w") as f:
                    f.write(output_to_write)

                import cv2

                for n in range(parameters["model"]["num_classes"]):
                    file_to_write = os.path.join(
                        subject_dest_dir, "probability_map_" + str(n) + ".png"
                    )
                    image = np.array(
                        out_probs_map[n, ...] * 255 / out_probs_map[n, ...].max(),
                        dtype=np.uint8,
                    )
                    heatmap = cv2.applyColorMap(image, cv2.COLORMAP_HOT)
                    cv2.imwrite(file_to_write, heatmap)


if __name__ == "__main__":

    # parse the cli arguments here
    parser = argparse.ArgumentParser(description="Inference Loop of GANDLF")
    parser.add_argument(
        "-inference_loader_pickle",
        type=str,
        help="Inference loader pickle",
        required=True,
    )
    parser.add_argument(
        "-parameter_pickle", type=str, help="Parameters pickle", required=True
    )
    parser.add_argument(
        "-headers_pickle", type=str, help="Header pickle", required=True
    )
    parser.add_argument("-outputDir", type=str, help="Output directory", required=True)
    parser.add_argument("-device", type=str, help="Device to train on", required=True)

    args = parser.parse_args()

    # # write parameters to pickle - this should not change for the different folds, so keeping is independent
    patch_size = pickle.load(open(args.patch_size_pickle, "rb"))
    headers = pickle.load(open(args.headers_pickle, "rb"))
    label_header = pickle.load(open(args.label_header_pickle, "rb"))
    parameters = pickle.load(open(args.parameter_pickle, "rb"))
    inferenceDataFromPickle = get_dataframe(args.inference_loader_pickle)

    inference_loop(
        inferenceDataFromPickle=inferenceDataFromPickle,
        parameters=parameters,
        outputDir_or_optimizedModel=args.outputDir,
        device=args.device,
    )<|MERGE_RESOLUTION|>--- conflicted
+++ resolved
@@ -19,7 +19,6 @@
     send_model_to_device,
     get_dataframe,
     best_model_path_end,
-    load_model,
     load_ov_model,
 )
 from GANDLF.models import get_model
@@ -60,13 +59,8 @@
     # Fetch the model according to params mentioned in the configuration file
     model = get_model(parameters)
 
-<<<<<<< HEAD
-    # Setting up the inference loader
-    inference_loader = get_testing_loader(parameters)
-=======
     # ensure outputs are saved properly
     parameters["save_output"] = True
->>>>>>> 38cdd0b9
 
     # Loading the weights into the model
     main_dict = None
@@ -122,10 +116,7 @@
     # radiology inference
     if parameters["modality"] == "rad":
         # Setting up the inference loader
-        inferenceDataForTorch = ImagesFromDataFrame(
-            inferenceDataFromPickle, parameters, train=False, loader_type="inference"
-        )
-        inference_loader = DataLoader(inferenceDataForTorch, batch_size=1)
+        inference_loader = get_testing_loader(parameters)
 
         # get the channel keys for concatenation later (exclude non numeric channel keys)
         parameters = populate_channel_keys_in_params(inference_loader, parameters)
