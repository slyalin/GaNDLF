--- conflicted
+++ resolved
@@ -152,14 +152,11 @@
             device = torch.device("cuda")
             dev_to_pass_to_torch = [*range(len(dev.split(",")))]
             model = nn.DataParallel(model, device_ids=dev_to_pass_to_torch)
-<<<<<<< HEAD
-=======
             # model = nn.parallel.DistributedDataParallel(
             #     model,
             #     device_ids=dev_to_pass_to_torch,
             #     output_device=dev_to_pass_to_torch[0],
             # )
->>>>>>> f71c3d6f
         else:
             print("Device requested via CUDA_VISIBLE_DEVICES: ", dev)
             print("Total number of CUDA devices: ", torch.cuda.device_count())
