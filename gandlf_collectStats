--- conflicted
+++ resolved
@@ -77,14 +77,9 @@
 
             print("Classification task detected, generating accuracy and loss plots.")
 
-<<<<<<< HEAD
             if (
                 combinedPlots
             ):  # check whether user wants training + validation overlayed plots
-=======
-            # check whether user wants training + validation overlaid plots
-            if combinedPlots:
->>>>>>> 4454df05
 
                 df_training = pd.read_csv(trainingLogs)
                 df_validation = pd.read_csv(validationLogs)
